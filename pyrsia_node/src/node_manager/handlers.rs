--- conflicted
+++ resolved
@@ -1,6 +1,4 @@
-<<<<<<< HEAD
 use super::model::cli::Status;
-=======
 /*
    Copyright 2021 JFrog Ltd
 
@@ -17,7 +15,6 @@
    limitations under the License.
 */
 
->>>>>>> e7b5412a
 use super::ArtifactManager;
 use super::HashAlgorithm;
 
