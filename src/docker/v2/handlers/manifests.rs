/*
   Copyright 2021 JFrog Ltd

   Licensed under the Apache License, Version 2.0 (the "License");
   you may not use this file except in compliance with the License.
   You may obtain a copy of the License at

       http://www.apache.org/licenses/LICENSE-2.0

   Unless required by applicable law or agreed to in writing, software
   distributed under the License is distributed on an "AS IS" BASIS,
   WITHOUT WARRANTIES OR CONDITIONS OF ANY KIND, either express or implied.
   See the License for the specific language governing permissions and
   limitations under the License.
*/

extern crate easy_hasher;

use super::handlers::*;
use super::HashAlgorithm;
use crate::docker::docker_hub_util::get_docker_hub_auth_token;
use crate::docker::error_util::{RegistryError, RegistryErrorCode};
use crate::metadata_manager::metadata::MetadataCreationStatus;
use crate::node_manager::handlers::METADATA_MGR;
use crate::node_manager::model::artifact::{Artifact, ArtifactBuilder};
use crate::node_manager::model::package_type::PackageTypeName;
use crate::node_manager::model::package_version::{PackageVersion, PackageVersionBuilder};
use crate::signed::signed::Signed;
use anyhow::{anyhow, bail, Context};
use bytes::Buf;
use bytes::Bytes;
use easy_hasher::easy_hasher::raw_sha512;
use log::{debug, error, info, warn};
use reqwest::{header, Client};
use serde_json::{json, Map, Value};
use std::fmt::Display;
use uuid::Uuid;
use warp::http::StatusCode;
use warp::{Rejection, Reply};

// Handles GET endpoint documented at https://docs.docker.com/registry/spec/api/#manifest
pub async fn fetch_manifest(name: String, tag: String) -> Result<impl Reply, Rejection> {
    let manifest_content;
    debug!("Fetching manifest for {} with tag: {}", name, tag);

    //get package_version from metadata
    match METADATA_MGR.get_package_version(DOCKER_NAMESPACE_ID, &name, &tag) {
        Ok(Some(package_version)) => {
            match get_artifact_manifest(package_version.artifacts()) {
                Some(artifact) => {
                    debug!("Getting manifest from artifact manager.");
                    manifest_content = get_artifact(artifact.hash(), HashAlgorithm::SHA512)
                        .map_err(|_| {
                            warp::reject::custom(RegistryError {
                                code: RegistryErrorCode::ManifestUnknown,
                            })
                        })?;
                }
                None => {
                    //TODO: neeed mechanism in metadata to delete the invalid metadata
                    error!("Bad metadata in pyrsia , getting manifest from dockerhub");

                    let hash = get_manifest_from_docker_hub(&name, &tag).await?;
                    manifest_content =
                        get_artifact(hex::decode(hash).unwrap().as_ref(), HashAlgorithm::SHA512)
                            .map_err(|_| {
                                warp::reject::custom(RegistryError {
                                    code: RegistryErrorCode::ManifestUnknown,
                                })
                            })?;
                }
            }
        }
        Ok(None) => {
            debug!("No package found in pyrsia , getting manifest from dockerhub and storing in pyrsia.");

            let hash = get_manifest_from_docker_hub(&name, &tag).await?;
            manifest_content =
                get_artifact(hex::decode(hash).unwrap().as_ref(), HashAlgorithm::SHA512).map_err(
                    |_| {
                        warp::reject::custom(RegistryError {
                            code: RegistryErrorCode::ManifestUnknown,
                        })
                    },
                )?;
        }

        Err(_error) => {
            error!("Error getting manifest from pyrsia");
            debug!("Getting manifest from dockerhub and storing in pyrsia storage.");

            let hash = get_manifest_from_docker_hub(&name, &tag).await?;
            manifest_content =
                get_artifact(hex::decode(hash).unwrap().as_ref(), HashAlgorithm::SHA512).map_err(
                    |_| {
                        warp::reject::custom(RegistryError {
                            code: RegistryErrorCode::ManifestUnknown,
                        })
                    },
                )?;
        }
    };

    Ok(warp::http::response::Builder::new()
        .header(
            "Content-Type",
            "application/vnd.docker.distribution.manifest.v2+json",
        )
        .header("Content-Length", manifest_content.len())
        .status(StatusCode::OK)
        .body(manifest_content)
        .unwrap())
}

const LOCATION: &str = "Location";

// Handles PUT endpoint documented at https://docs.docker.com/registry/spec/api/#manifest
pub async fn put_manifest(
    name: String,
    reference: String,
    bytes: Bytes,
) -> Result<impl Reply, Rejection> {
    debug!("Storing pushed manifest in artifact manager.");
    let mut hash = String::new();
    match store_manifest_in_artifact_manager(bytes.clone()) {
        Ok(artifact_hash) => {
            info!(
                "Stored manifest with {} hash {}",
                artifact_hash.0,
                hex::encode(artifact_hash.1.clone())
            );
            hash = hex::encode(artifact_hash.1.clone());
            let mut package_version = match package_version_from_manifest_bytes(
                &bytes,
                &name,
                &reference,
                artifact_hash.0,
                artifact_hash.1,
            ) {
                Ok(pv) => pv,
                Err(error) => {
                    let err_string = error.to_string();
                    error!("{}", err_string);
                    return Err(warp::reject::custom(RegistryError {
                        code: RegistryErrorCode::Unknown(err_string),
                    }));
                }
            };
            info!(
                "Created PackageVersion from manifest: {:?}",
                package_version
            );
            if let Err(err) = sign_and_save_package_version(&mut package_version) {
                return Ok(internal_error_response(
                    "Failed to sign and save package version from docker manifest",
                    &err,
                ));
            };
        }
        Err(error) => warn!("Error storing manifest in artifact_manager {}", error),
    };

    put_manifest_response(name, hash)
}

fn put_manifest_response(
    name: String,
    hash: String,
) -> Result<warp::http::Response<&'static str>, Rejection> {
    Ok(
        match warp::http::response::Builder::new()
            .header(
                LOCATION,
                format!(
                    "http://localhost:7878/v2/{}/manifests/sha256:{}",
                    name, hash
                ),
            )
            .header("Docker-Content-Digest", format!("sha256:{}", hash))
            .status(StatusCode::CREATED)
            .body("")
        {
            Ok(response) => response,
            Err(err) => internal_error_response("creating put_manifest response", &err),
        },
    )
}

fn internal_error_response(
    label: &str,
    err: &dyn Display,
) -> warp::http::response::Response<&'static str> {
    error!("Error {}: {}", label, err);
    warp::http::response::Builder::new()
        .status(StatusCode::INTERNAL_SERVER_ERROR)
        .body("Internal server error")
        .unwrap() // I couldn't find a way to return an internal server error that does not use unwrap or somethign else that can panic
}

fn sign_and_save_package_version(
    package_version: &mut PackageVersion,
) -> Result<(), anyhow::Error> {
    let key_pair = METADATA_MGR.untrusted_key_pair();
    package_version.sign_json(
        key_pair.signature_algorithm,
        &key_pair.private_key,
        &key_pair.public_key,
    )?;
    let pv_json = package_version
        .json()
        .unwrap_or_else(|| "*** missing JSON ***".to_string());
    match METADATA_MGR.create_package_version(package_version)? {
        MetadataCreationStatus::Created => {
            info!("Saved package version from docker manifest: {}", pv_json)
        }
        MetadataCreationStatus::Duplicate { json } => info!(
            "Package version from docker manifest {}\nwas a duplicate of previously stored {}",
            pv_json, json
        ),
    };
    Ok(())
}

async fn get_manifest_from_docker_hub(name: &str, tag: &str) -> Result<String, Rejection> {
    let token = get_docker_hub_auth_token(name).await?;

    get_manifest_from_docker_hub_with_token(name, tag, token).await
}

async fn get_manifest_from_docker_hub_with_token(
    name: &str,
    tag: &str,
    token: String,
) -> Result<String, Rejection> {
    let url = format!(
        "https://registry-1.docker.io/v2/library/{}/manifests/{}",
        name, tag
    );

    debug!("Reading manifest from docker.io with url: {}", url);
    let response = Client::new()
        .get(url)
        .header(header::AUTHORIZATION, format!("Bearer {}", token))
        .header(
            "Accept",
            "application/vnd.docker.distribution.manifest.v2+json",
        )
        .send()
        .await
        .map_err(RegistryError::from)?;

    debug!(
        "Got manifest from docker.io with status {}",
        response.status()
    );

    let bytes = response.bytes().await.map_err(RegistryError::from)?;

    let mut hash = String::new();
    match store_manifest_in_artifact_manager(bytes.clone()) {
        Ok(artifact_hash) => {
            info!(
                "Stored manifest with {} hash {}",
                artifact_hash.0,
                hex::encode(artifact_hash.1.clone())
            );
            hash = hex::encode(artifact_hash.1.clone());
            let mut package_version = match package_version_from_manifest_bytes(
                &bytes,
                name,
                tag,
                artifact_hash.0,
                artifact_hash.1,
            ) {
                Ok(pv) => pv,
                Err(error) => {
                    let err_string = error.to_string();
                    error!("{}", err_string);
                    return Err(warp::reject::custom(RegistryError {
                        code: RegistryErrorCode::Unknown(err_string),
                    }));
                }
            };
            info!(
                "Created PackageVersion from manifest: {:?}",
                package_version
            );
            if let Err(err) = sign_and_save_package_version(&mut package_version) {
                return Err(warp::reject::custom(RegistryError {
                    code: RegistryErrorCode::Unknown(err.to_string()),
                }));
            };
        }
        Err(error) => warn!("Error storing manifest in artifact_manager {}", error),
    };
    Ok(hash)
}

fn get_artifact_manifest(artifacts: &[Artifact]) -> Option<&Artifact> {
    for artifact in artifacts {
        if let Some(mime_type) = artifact.mime_type() {
            if mime_type.eq(MEDIA_TYPE_SCHEMA_1)
                || mime_type.eq(MEDIA_TYPE_IMAGE_MANIFEST)
                || mime_type.eq(MEDIA_TYPE_MANIFEST_LIST)
            {
                return Some(artifact);
            }
        }
    }
    None
}

fn store_manifest_in_artifact_manager(bytes: Bytes) -> anyhow::Result<(HashAlgorithm, Vec<u8>)> {
    let manifest_vec = bytes.to_vec();
    let sha512: Vec<u8> = raw_sha512(manifest_vec).to_vec();
    put_artifact(&sha512, Box::new(bytes.reader()), HashAlgorithm::SHA512)?;
    Ok((HashAlgorithm::SHA512, sha512))
}

// TODO This will eventually be defined in namespace metadata, after namespace metadata is implemented
const DOCKER_NAMESPACE_ID: &str = "4658011310974e1bb5c46fd4df7e78b9";

fn package_version_from_manifest_bytes(
    bytes: &Bytes,
    docker_name: &str,
    docker_reference: &str,
    hash_algorithm: HashAlgorithm,
    hash: Vec<u8>,
) -> Result<PackageVersion, anyhow::Error> {
    let json_string = String::from_utf8(bytes.to_vec())?;
    match serde_json::from_str::<Value>(&json_string) {
        Ok(Value::Object(json_object)) => package_version_from_manifest_json(
            &json_object,
            &json_string,
            docker_name,
            docker_reference,
            hash_algorithm,
            hash,
            bytes.len(),
        ),
        Ok(_) => invalid_manifest(&json_string),
        Err(err) => Err(anyhow!(
            "Error parsing docker manifest JSON: {} in {}",
            err,
            json_string
        )),
    }
}

fn package_version_from_manifest_json(
    json_object: &Map<String, Value>,
    json_string: &str,
    docker_name: &str,
    docker_reference: &str,
    hash_algorithm: HashAlgorithm,
    hash: Vec<u8>,
    size: usize,
) -> Result<PackageVersion, anyhow::Error> {
    let result = match manifest_schema_version(json_object, json_string)? {
        1 => package_version_from_schema1(json_object, hash_algorithm, hash, size),
        2 => package_version_from_schema2(
            json_object,
            docker_name,
            docker_reference,
            hash_algorithm,
            hash,
            size,
        ),
        n => Err(anyhow!("Unsupported manifest schema version {}", n)),
    };
    if result.is_err() {
        error!("Invalid manifest {}", json_string)
    }
    result
}

const CONFIG: &str = "config";
const DIGEST: &str = "digest";
const FS_LAYERS: &str = "fsLayers";
const LAYERS: &str = "layers";
const MANIFESTS: &str = "manifests";
const MEDIA_TYPE: &str = "mediaType";
const SIZE: &str = "size";

const MEDIA_TYPE_BLOB_GZIPPED: &str = "application/vnd.docker.image.rootfs.diff.tar.gzip";
const MEDIA_TYPE_SCHEMA_1: &str = "application/vnd.docker.distribution.manifest.v1+json";
const MEDIA_TYPE_IMAGE_MANIFEST: &str = "application/vnd.docker.distribution.manifest.v2+json";
const MEDIA_TYPE_MANIFEST_LIST: &str = "application/vnd.docker.distribution.manifest.list.v2+json";

fn package_version_from_schema1(
    json_object: &Map<String, Value>,
    hash_algorithm: HashAlgorithm,
    hash: Vec<u8>,
    size: usize,
) -> Result<PackageVersion, anyhow::Error> {
    debug!("Processing schema 1 manifest");
    let manifest_name = json_object
        .get("name")
        .context("missing name field")?
        .as_str()
        .context("invalid name")?;
    let manifest_tag = json_object
        .get("tag")
        .context("missing tag field")?
        .as_str()
        .context("invalid tag")?;
    let fslayers = json_object
        .get(FS_LAYERS)
        .context("missing fsLayers field")?
        .as_array()
        .context("invalid fsLayers")?;
    let mut metadata = Map::new();
    metadata.insert(MEDIA_TYPE.to_string(), json!(MEDIA_TYPE_SCHEMA_1));
    let mut artifacts: Vec<Artifact> = Vec::new();
    let size64 = u64::try_from(size)?;
    artifacts.push(
        ArtifactBuilder::default()
            .algorithm(hash_algorithm)
            .hash(hash)
            .mime_type(MEDIA_TYPE_SCHEMA_1.to_string())
            .size(size64)
            .build()?,
    );
    for fslayer in fslayers {
        add_fslayers(&mut artifacts, fslayer)?;
    }
    build_package_version(manifest_name, manifest_tag, metadata, artifacts)
}

fn build_package_version(
    manifest_name: &str,
    manifest_tag: &str,
    metadata: Map<String, Value>,
    artifacts: Vec<Artifact>,
) -> anyhow::Result<PackageVersion> {
    PackageVersionBuilder::default()
        .id(new_uuid_string())
        .namespace_id(DOCKER_NAMESPACE_ID.to_string())
        .name(String::from(manifest_name))
        .pkg_type(PackageTypeName::Docker)
        .version(String::from(manifest_tag))
        .metadata(metadata)
        .artifacts(artifacts)
        .build()
        .context("Error building PackageVersion")
}

fn add_fslayers(artifacts: &mut Vec<Artifact>, fslayer: &Value) -> Result<(), anyhow::Error> {
    let hex_digest = fslayer
        .as_object()
        .context("invalid fslayer")?
        .get("blobSum")
        .context("missing blobSum")?
        .as_str()
        .context("invalid blobSum")?;
    let digest = extract_digest(hex_digest)?;
    artifacts.push(
        ArtifactBuilder::default()
            .algorithm(HashAlgorithm::SHA256)
            .hash(digest)
            .mime_type(MEDIA_TYPE_BLOB_GZIPPED.to_string())
            .build()?,
    );
    Ok(())
}

fn extract_digest(hex_digest: &str) -> Result<Vec<u8>, anyhow::Error> {
    if !hex_digest.starts_with("sha256:") {
        return Err(anyhow!("Only sha256 digests are supported: {}", hex_digest));
    }
    hex::decode(&hex_digest["sha256:".len()..])
        .context(format!("Badly formatted digest: {}", hex_digest))
}

fn package_version_from_schema2(
    json_object: &Map<String, Value>,
    docker_name: &str,
    docker_reference: &str,
    hash_algorithm: HashAlgorithm,
    hash: Vec<u8>,
    size: usize,
) -> Result<PackageVersion, anyhow::Error> {
    debug!("Processing schema version 2 manifest");
    let manifest_media_type = json_object
        .get(MEDIA_TYPE)
        .context("Missing mediaType")?
        .as_str()
        .context("Invalid mediaType")?;
    match manifest_media_type {
        MEDIA_TYPE_IMAGE_MANIFEST => package_version_from_image_manifest(
            json_object,
            docker_name,
            docker_reference,
            hash_algorithm,
            hash,
            size,
        ),
        MEDIA_TYPE_MANIFEST_LIST => package_version_from_manifest_list(
            json_object,
            docker_name,
            docker_reference,
            hash_algorithm,
            hash,
            size,
        ),
        _ => bail!("Manifest has unknown media type: {}", manifest_media_type),
    }
}

fn package_version_from_manifest_list(
    json_object: &Map<String, Value>,
    docker_name: &str,
    docker_reference: &str,
    hash_algorithm: HashAlgorithm,
    hash: Vec<u8>,
    size: usize,
) -> Result<PackageVersion, anyhow::Error> {
    debug!("Processing manifest list");
    let mut metadata = Map::new();
    metadata.insert(MEDIA_TYPE.to_string(), json!(MEDIA_TYPE_MANIFEST_LIST));
    let mut artifacts: Vec<Artifact> = Vec::new();
    let size64 = u64::try_from(size)?;
    artifacts.push(
        ArtifactBuilder::default()
            .algorithm(hash_algorithm)
            .hash(hash)
            .mime_type(MEDIA_TYPE_MANIFEST_LIST.to_string())
            .size(size64)
            .build()?,
    );
    let manifests = json_object
        .get(MANIFESTS)
        .context("Manifest list has no manifests field")?
        .as_array()
        .context("Value of manifests field is not an array")?;
    for manifest in manifests {
        add_artifact(&mut artifacts, manifest, "manifest")?
    }
    build_package_version(docker_name, docker_reference, metadata, artifacts)
}

fn package_version_from_image_manifest(
    json_object: &Map<String, Value>,
    docker_name: &str,
    docker_reference: &str,
    hash_algorithm: HashAlgorithm,
    hash: Vec<u8>,
    size: usize,
) -> Result<PackageVersion, anyhow::Error> {
    debug!("Processing image manifest");
    let mut metadata = Map::new();
    metadata.insert(MEDIA_TYPE.to_string(), json!(MEDIA_TYPE_IMAGE_MANIFEST));
    let mut artifacts: Vec<Artifact> = Vec::new();
    let size64 = u64::try_from(size)?;
    artifacts.push(
        ArtifactBuilder::default()
            .algorithm(hash_algorithm)
            .hash(hash)
            .mime_type(MEDIA_TYPE_IMAGE_MANIFEST.to_string())
            .size(size64)
            .build()?,
    );
    if let Some(config) = json_object.get(CONFIG) {
        add_artifact(&mut artifacts, config, "config")?
    }
    let layers = json_object
        .get(LAYERS)
        .context("Image manifest has no layers field")?
        .as_array()
        .context("Value of layers field is not an array")?;
    for layer in layers {
        add_artifact(&mut artifacts, layer, "layer")?
    }
    build_package_version(docker_name, docker_reference, metadata, artifacts)
}

fn add_artifact(
    artifacts: &mut Vec<Artifact>,
    json_object: &Value,
    name: &str,
) -> Result<(), anyhow::Error> {
    artifacts.push(
        ArtifactBuilder::default()
            .algorithm(HashAlgorithm::SHA256)
            .hash(extract_digest(
                json_object
                    .get(DIGEST)
                    .with_context(|| format!("{} is missing digest", name))?
                    .as_str()
                    .with_context(|| format!("{} has invalid digest", name))?,
            )?)
            .size(
                json_object
                    .get(SIZE)
                    .with_context(|| format!("{} is missing size", name))?
                    .as_u64()
                    .with_context(|| format!("{} has invalid size", name))?,
            )
            .mime_type(
                json_object
                    .get(MEDIA_TYPE)
                    .with_context(|| format!("{} is missing mediaType", name))?
                    .as_str()
                    .with_context(|| format!("{} has invalid mediaType", name))?
                    .to_string(),
            )
            .build()?,
    );
    Ok(())
}

fn new_uuid_string() -> String {
    String::from(
        Uuid::new_v4()
            .to_simple()
            .encode_lower(&mut Uuid::encode_buffer()),
    )
}

fn manifest_schema_version(
    json_object: &Map<String, Value>,
    json_string: &str,
) -> Result<u64, anyhow::Error> {
    match json_object.get("schemaVersion") {
        Some(Value::Number(n)) => match n.as_u64() {
            Some(version) => Ok(version),
            None => invalid_manifest(json_string),
        },
        Some(Value::String(s)) => s
            .as_str()
            .parse::<u64>()
            .with_context(|| format!("Invalid schemaVersion value: {}", s)),
        _ => invalid_manifest(json_string),
    }
}

fn invalid_manifest<T>(_json_string: &str) -> Result<T, anyhow::Error> {
    Err(anyhow!("Invalid JSON manifest: {}", _json_string))
}

#[cfg(test)]
mod tests {
    use super::*;
    use assay::assay;
    use bytes::Bytes;
    use futures::executor;
    use serde::de::StdError;
    use std::env;
    use std::fs;
    use std::fs::File;
    use std::io::Read;
    use std::panic;
    use std::path::Path;
    use std::path::PathBuf;
    use std::str;
    use warp::http::header::HeaderMap;

    const MEDIA_TYPE_CONFIG_JSON: &str = "application/vnd.docker.container.image.v1+json";

    const MANIFEST_V1_JSON: &str = r##"{
   "name": "hello-world",
   "tag": "v3.1",
   "architecture": "amd64",
   "fsLayers": [
      {
         "blobSum": "sha256:5f70bf18a086007016e948b04aed3b82103a36bea41755b6cddfaf10ace3c6ef"
      },
      {
         "blobSum": "sha256:5f70bf18a086007016e948b04aed3b82103a36bea41755b6cddfaf10ace3c6ef"
      },
      {
         "blobSum": "sha256:cc8567d70002e957612902a8e985ea129d831ebe04057d88fb644857caa45d11"
      },
      {
         "blobSum": "sha256:5f70bf18a086007016e948b04aed3b82103a36bea41755b6cddfaf10ace3c6ef"
      }
   ],
   "history": [
      {
         "v1Compatibility": "{\"id\":\"e45a5af57b00862e5ef5782a9925979a02ba2b12dff832fd0991335f4a11e5c5\",\"parent\":\"31cbccb51277105ba3ae35ce33c22b69c9e3f1002e76e4c736a2e8ebff9d7b5d\",\"created\":\"2014-12-31T22:57:59.178729048Z\",\"container\":\"27b45f8fb11795b52e9605b686159729b0d9ca92f76d40fb4f05a62e19c46b4f\",\"container_config\":{\"Hostname\":\"8ce6509d66e2\",\"Domainname\":\"\",\"User\":\"\",\"Memory\":0,\"MemorySwap\":0,\"CpuShares\":0,\"Cpuset\":\"\",\"AttachStdin\":false,\"AttachStdout\":false,\"AttachStderr\":false,\"PortSpecs\":null,\"ExposedPorts\":null,\"Tty\":false,\"OpenStdin\":false,\"StdinOnce\":false,\"Env\":[\"PATH=/usr/local/sbin:/usr/local/bin:/usr/sbin:/usr/bin:/sbin:/bin\"],\"Cmd\":[\"/bin/sh\",\"-c\",\"#(nop) CMD [/hello]\"],\"Image\":\"31cbccb51277105ba3ae35ce33c22b69c9e3f1002e76e4c736a2e8ebff9d7b5d\",\"Volumes\":null,\"WorkingDir\":\"\",\"Entrypoint\":null,\"NetworkDisabled\":false,\"MacAddress\":\"\",\"OnBuild\":[],\"SecurityOpt\":null,\"Labels\":null},\"docker_version\":\"1.4.1\",\"config\":{\"Hostname\":\"8ce6509d66e2\",\"Domainname\":\"\",\"User\":\"\",\"Memory\":0,\"MemorySwap\":0,\"CpuShares\":0,\"Cpuset\":\"\",\"AttachStdin\":false,\"AttachStdout\":false,\"AttachStderr\":false,\"PortSpecs\":null,\"ExposedPorts\":null,\"Tty\":false,\"OpenStdin\":false,\"StdinOnce\":false,\"Env\":[\"PATH=/usr/local/sbin:/usr/local/bin:/usr/sbin:/usr/bin:/sbin:/bin\"],\"Cmd\":[\"/hello\"],\"Image\":\"31cbccb51277105ba3ae35ce33c22b69c9e3f1002e76e4c736a2e8ebff9d7b5d\",\"Volumes\":null,\"WorkingDir\":\"\",\"Entrypoint\":null,\"NetworkDisabled\":false,\"MacAddress\":\"\",\"OnBuild\":[],\"SecurityOpt\":null,\"Labels\":null},\"architecture\":\"amd64\",\"os\":\"linux\",\"Size\":0}\n"
      },
      {
         "v1Compatibility": "{\"id\":\"e45a5af57b00862e5ef5782a9925979a02ba2b12dff832fd0991335f4a11e5c5\",\"parent\":\"31cbccb51277105ba3ae35ce33c22b69c9e3f1002e76e4c736a2e8ebff9d7b5d\",\"created\":\"2014-12-31T22:57:59.178729048Z\",\"container\":\"27b45f8fb11795b52e9605b686159729b0d9ca92f76d40fb4f05a62e19c46b4f\",\"container_config\":{\"Hostname\":\"8ce6509d66e2\",\"Domainname\":\"\",\"User\":\"\",\"Memory\":0,\"MemorySwap\":0,\"CpuShares\":0,\"Cpuset\":\"\",\"AttachStdin\":false,\"AttachStdout\":false,\"AttachStderr\":false,\"PortSpecs\":null,\"ExposedPorts\":null,\"Tty\":false,\"OpenStdin\":false,\"StdinOnce\":false,\"Env\":[\"PATH=/usr/local/sbin:/usr/local/bin:/usr/sbin:/usr/bin:/sbin:/bin\"],\"Cmd\":[\"/bin/sh\",\"-c\",\"#(nop) CMD [/hello]\"],\"Image\":\"31cbccb51277105ba3ae35ce33c22b69c9e3f1002e76e4c736a2e8ebff9d7b5d\",\"Volumes\":null,\"WorkingDir\":\"\",\"Entrypoint\":null,\"NetworkDisabled\":false,\"MacAddress\":\"\",\"OnBuild\":[],\"SecurityOpt\":null,\"Labels\":null},\"docker_version\":\"1.4.1\",\"config\":{\"Hostname\":\"8ce6509d66e2\",\"Domainname\":\"\",\"User\":\"\",\"Memory\":0,\"MemorySwap\":0,\"CpuShares\":0,\"Cpuset\":\"\",\"AttachStdin\":false,\"AttachStdout\":false,\"AttachStderr\":false,\"PortSpecs\":null,\"ExposedPorts\":null,\"Tty\":false,\"OpenStdin\":false,\"StdinOnce\":false,\"Env\":[\"PATH=/usr/local/sbin:/usr/local/bin:/usr/sbin:/usr/bin:/sbin:/bin\"],\"Cmd\":[\"/hello\"],\"Image\":\"31cbccb51277105ba3ae35ce33c22b69c9e3f1002e76e4c736a2e8ebff9d7b5d\",\"Volumes\":null,\"WorkingDir\":\"\",\"Entrypoint\":null,\"NetworkDisabled\":false,\"MacAddress\":\"\",\"OnBuild\":[],\"SecurityOpt\":null,\"Labels\":null},\"architecture\":\"amd64\",\"os\":\"linux\",\"Size\":0}\n"
      }
   ],
   "schemaVersion": 1,
   "signatures": [
      {
         "header": {
            "jwk": {
               "crv": "P-256",
               "kid": "OD6I:6DRK:JXEJ:KBM4:255X:NSAA:MUSF:E4VM:ZI6W:CUN2:L4Z6:LSF4",
               "kty": "EC",
               "x": "3gAwX48IQ5oaYQAYSxor6rYYc_6yjuLCjtQ9LUakg4A",
               "y": "t72ge6kIA1XOjqjVoEOiPPAURltJFBMGDSQvEGVB010"
            },
            "alg": "ES256"
         },
         "signature": "XREm0L8WNn27Ga_iE_vRnTxVMhhYY0Zst_FfkKopg6gWSoTOZTuW4rK0fg_IqnKkEKlbD83tD46LKEGi5aIVFg",
         "protected": "eyJmb3JtYXRMZW5ndGgiOjY2MjgsImZvcm1hdFRhaWwiOiJDbjAiLCJ0aW1lIjoiMjAxNS0wNC0wOFQxODo1Mjo1OVoifQ"
      }]}"##;

    const MANIFEST_V2_IMAGE: &str = r##"{
    "schemaVersion": 2,
    "mediaType": "application/vnd.docker.distribution.manifest.v2+json",
    "config": {
        "mediaType": "application/vnd.docker.container.image.v1+json",
        "size": 7023,
        "digest": "sha256:b5b2b2c507a0944348e0303114d8d93aaaa081732b86451d9bce1f432a537bc7"
    },
    "layers": [
        {
            "mediaType": "application/vnd.docker.image.rootfs.diff.tar.gzip",
            "size": 32654,
            "digest": "sha256:e692418e4cbaf90ca69d05a66403747baa33ee08806650b51fab815ad7fc331f"
        },
        {
            "mediaType": "application/vnd.docker.image.rootfs.diff.tar.gzip",
            "size": 16724,
            "digest": "sha256:3c3a4604a545cdc127456d94e421cd355bca5b528f4a9c1905b15da2eb4a4c6b"
        },
        {
            "mediaType": "application/vnd.docker.image.rootfs.diff.tar.gzip",
            "size": 73109,
            "digest": "sha256:ec4b8955958665577945c89419d1af06b5f7636b4ac3da7f12184802ad867736"
        }
    ]
}"##;

    const MANIFEST_V2_LIST: &str = r##"{
  "schemaVersion": 2,
  "mediaType": "application/vnd.docker.distribution.manifest.list.v2+json",
  "manifests": [
    {
      "mediaType": "application/vnd.docker.distribution.manifest.v2+json",
      "size": 7143,
      "digest": "sha256:e692418e4cbaf90ca69d05a66403747baa33ee08806650b51fab815ad7fc331f",
      "platform": {
        "architecture": "ppc64le",
        "os": "linux"
      }
    },
    {
      "mediaType": "application/vnd.docker.distribution.manifest.v2+json",
      "size": 7682,
      "digest": "sha256:5b0bcabd1ed22e9fb1310cf6c2dec7cdef19f0ad69efa1f392e94a4333501270",
      "platform": {
        "architecture": "amd64",
        "os": "linux",
        "features": [
          "sse4"
        ]
      }
    }
  ]
}"##;

    macro_rules! test_async {
        ($e:expr) => {
            tokio_test::block_on($e)
        };
    }

    fn tear_down() {
        if Path::new(&env::var("PYRSIA_ARTIFACT_PATH").unwrap()).exists() {
            fs::remove_dir_all(env::var("PYRSIA_ARTIFACT_PATH").unwrap()).expect(&format!(
                "unable to remove test directory {}",
                env::var("PYRSIA_ARTIFACT_PATH").unwrap()
            ));
        }
    }

    #[test]
    #[assay(
    env = [
      ("PYRSIA_ARTIFACT_PATH", "pyrsia-test-node"),
      ("DEV_MODE", "on")
    ],
    teardown = tear_down()
    )]
    fn test_put_manifest_expecting_success_response_with_manifest_stored_in_artifact_manager_and_package_version_in_metadata_manager(
    ) {
        let name = "httpbin";
        let reference = "v2.4";

        let future = async {
            put_manifest(
                name.to_string(),
                reference.to_string(),
                Bytes::from(MANIFEST_V1_JSON.as_bytes()),
            )
            .await
        };
        let result = executor::block_on(future);
        verify_put_manifest_result(result);
        check_artifact_manager_side_effects()?;
        check_package_version_metadata()?;
    }

    #[test]
    #[assay(
        env = [
          ("PYRSIA_ARTIFACT_PATH", "pyrsia-test-node"),
          ("DEV_MODE", "on")
        ],
        teardown = tear_down()
        )]
    fn test_fetch_manifest() {
        let name = "httpbin";
        let reference = "v2.4";

        let future = async {
            put_manifest(
                name.to_string(),
                reference.to_string(),
                Bytes::from(MANIFEST_V1_JSON.as_bytes()),
            )
            .await
        };
        let result = executor::block_on(future);
        verify_put_manifest_result(result);
        check_package_version_metadata()?;

        let future = async { fetch_manifest("hello-world".to_string(), "v3.1".to_string()).await };
        let result = executor::block_on(future);
        verify_fetch_manifest_result(result);
    }

    #[test]
<<<<<<< HEAD
    fn test_fetch_manifest_if_not_in_pyrsia_expecting_fetch_from_dockerhub_success_and_store_in_pyrsia(
    ) -> Result<(), Box<dyn StdError>> {
=======
    #[assay(
        env = [
          ("PYRSIA_ARTIFACT_PATH", "pyrsia-test-node"),
          ("DEV_MODE", "on")
        ],
        teardown = tear_down()
        )]
    fn test_fetch_manifest_if_not_in_pyrsia_expecting_fetch_from_dockerhub_success_and_store_in_pyrsia(
    ) {
>>>>>>> bbe6bc4c
        let name = "alpine";
        let reference = "sha256:e7d88de73db3d3fd9b2d63aa7f447a10fd0220b7cbf39803c803f2af9ba256b3";

        assert!(check_manifest_is_stored_in_pyrsia("alpine_manifest.json").is_err());

        let result = test_async!(fetch_manifest(name.to_string(), reference.to_string()));
        verify_fetch_manifest_result_if_not_in_pyrsia(result);
        assert!(!(check_manifest_is_stored_in_pyrsia("alpine_manifest.json").is_err()));
<<<<<<< HEAD
        Ok(())
=======
>>>>>>> bbe6bc4c
    }

    fn check_package_version_metadata() -> anyhow::Result<()> {
        let some_package_version =
            METADATA_MGR.get_package_version(DOCKER_NAMESPACE_ID, "hello-world", "v3.1")?;
        assert!(some_package_version.is_some());
        assert_eq!("v3.1", some_package_version.unwrap().version());
        Ok(())
    }

    fn verify_fetch_manifest_result_if_not_in_pyrsia(result: Result<impl Reply, Rejection>) {
        match result {
            Ok(reply) => {
                let response = reply.into_response();
                assert_eq!(response.status(), 200);

                let mut headers = HeaderMap::new();
                headers.insert("content-length", "528".parse().unwrap());
                assert_eq!(
                    response.headers().get("content-length").unwrap(),
                    headers["content-length"]
                );
            }
            Err(_) => {
                assert!(false)
            }
        };
    }

    fn verify_fetch_manifest_result(result: Result<impl Reply, Rejection>) {
        match result {
            Ok(reply) => {
                let response = reply.into_response();
                assert_eq!(response.status(), 200);

                let mut headers = HeaderMap::new();
                headers.insert("content-length", "4698".parse().unwrap());
                assert_eq!(
                    response.headers().get("content-length").unwrap(),
                    headers["content-length"]
                );
            }
            Err(_) => {
                assert!(false)
            }
        };
    }

    fn verify_put_manifest_result(result: Result<impl Reply, Rejection>) {
        match result {
            Ok(reply) => {
                let response = reply.into_response();
                assert_eq!(response.status(), 201);
                assert!(response.headers().contains_key(LOCATION));
                assert_eq!("http://localhost:7878/v2/httpbin/manifests/sha256:e914f081939bddb7ea8ab2065df24b6f495d3eaa22c75e94ff7ab504ccf9f23f6728f42d135d48204d05e974e6e797cb48fa0612223887338de7b66a0144c48e",
                response.headers().get(LOCATION).unwrap());
            }
            Err(_) => {
                assert!(false)
            }
        };
    }

    fn get_test_file_reader(file_name: &str) -> Result<File, anyhow::Error> {
        let mut curr_dir = PathBuf::from(env!("CARGO_MANIFEST_DIR"));
        curr_dir.push("tests/resources/");
        curr_dir.push(file_name);

        let path = String::from(curr_dir.to_string_lossy());
        let reader = File::open(path.as_str()).unwrap();
        Ok(reader)
    }

    fn check_artifact_manager_side_effects() -> Result<(), Box<dyn StdError>> {
        let manifest_sha512: Vec<u8> = raw_sha512(MANIFEST_V1_JSON.as_bytes().to_vec()).to_vec();
        let manifest_content = get_artifact(manifest_sha512.as_ref(), HashAlgorithm::SHA512)?;
        assert!(!manifest_content.is_empty());
        assert_eq!(4698, manifest_content.len());
        Ok(())
    }

    fn check_manifest_is_stored_in_pyrsia(file_name: &str) -> Result<Vec<u8>, Box<dyn StdError>> {
        let mut file = get_test_file_reader(file_name)?;
        let mut data = Vec::new();
        file.read_to_end(&mut data).expect("Unable to read data");
        let manifest_sha512: Vec<u8> = raw_sha512(data).to_vec();
        Ok(get_artifact(
            manifest_sha512.as_ref(),
            HashAlgorithm::SHA512,
        )?)
    }

    #[test]
    fn test_extraction_of_package_version_from_manifest_conforming_to_schema_version_1(
    ) -> Result<(), anyhow::Error> {
        let json_bytes = Bytes::from(MANIFEST_V1_JSON);
        let hash: Vec<u8> = raw_sha512(json_bytes.to_vec()).to_vec();
        let package_version: PackageVersion = package_version_from_manifest_bytes(
            &json_bytes,
            "test_pkg",
            "v1.4",
            HashAlgorithm::SHA512,
            hash.clone(),
        )?;
        assert_eq!(32, package_version.id().len());
        assert_eq!(DOCKER_NAMESPACE_ID, package_version.namespace_id());
        assert_eq!("hello-world", package_version.name());
        assert_eq!(PackageTypeName::Docker, *package_version.pkg_type());
        assert_eq!("v3.1", package_version.version());
        assert!(package_version.license_text().is_none());
        assert!(package_version.license_text_mimetype().is_none());
        assert!(package_version.license_url().is_none());
        assert!(package_version.creation_time().is_none());
        assert!(package_version.modified_time().is_none());
        assert!(package_version.tags().is_empty());
        assert!(package_version.metadata().contains_key(MEDIA_TYPE));
        assert_eq!(
            MEDIA_TYPE_SCHEMA_1,
            package_version.metadata()[MEDIA_TYPE].as_str().unwrap()
        );
        assert!(package_version.description().is_none());
        assert_eq!(5, package_version.artifacts().len());

        assert_eq!(64, package_version.artifacts()[0].hash().len());
        assert_eq!(&hash, package_version.artifacts()[0].hash());
        assert_eq!(
            HashAlgorithm::SHA512,
            *package_version.artifacts()[0].algorithm()
        );
        assert!(package_version.artifacts()[0].name().is_none());
        assert!(package_version.artifacts()[0].creation_time().is_none());
        assert!(package_version.artifacts()[0].url().is_none());
        assert_eq!(
            u64::try_from(MANIFEST_V1_JSON.len())?,
            package_version.artifacts()[0].size().unwrap()
        );
        match package_version.artifacts()[0].mime_type() {
            Some(mime_type) => assert_eq!(MEDIA_TYPE_SCHEMA_1, mime_type),
            None => assert!(false),
        }
        assert!(package_version.artifacts()[0].metadata().is_empty());
        assert!(package_version.artifacts()[0].source_url().is_none());

        assert!(package_version.artifacts()[1].name().is_none());
        assert!(package_version.artifacts()[1].creation_time().is_none());
        assert!(package_version.artifacts()[1].url().is_none());
        assert!(package_version.artifacts()[1].size().is_none());
        assert_eq!(
            HashAlgorithm::SHA256,
            *package_version.artifacts()[1].algorithm()
        );
        assert_eq!(
            &vec![
                0x5fu8, 0x70u8, 0xbfu8, 0x18u8, 0xa0u8, 0x86u8, 0x00u8, 0x70u8, 0x16u8, 0xe9u8,
                0x48u8, 0xb0u8, 0x4au8, 0xedu8, 0x3bu8, 0x82u8, 0x10u8, 0x3au8, 0x36u8, 0xbeu8,
                0xa4u8, 0x17u8, 0x55u8, 0xb6u8, 0xcdu8, 0xdfu8, 0xafu8, 0x10u8, 0xacu8, 0xe3u8,
                0xc6u8, 0xefu8
            ],
            package_version.artifacts()[1].hash()
        );

        //
        match package_version.artifacts()[1].mime_type() {
            Some(mime_type) => assert_eq!(MEDIA_TYPE_BLOB_GZIPPED, mime_type),
            None => assert!(false),
        }
        assert!(package_version.artifacts()[1].metadata().is_empty());
        assert!(package_version.artifacts()[1].source_url().is_none());
        Ok(())
    }

    #[test]
    fn test_extraction_of_package_version_from_image_manifest() -> Result<(), anyhow::Error> {
        let json_bytes = Bytes::from(MANIFEST_V2_IMAGE);
        let hash: Vec<u8> = raw_sha512(json_bytes.to_vec()).to_vec();
        let package_version: PackageVersion = package_version_from_manifest_bytes(
            &json_bytes,
            "test_pkg",
            "v1.4",
            HashAlgorithm::SHA512,
            hash.clone(),
        )?;
        assert_eq!(32, package_version.id().len());
        assert_eq!(DOCKER_NAMESPACE_ID, package_version.namespace_id());
        assert_eq!("test_pkg", package_version.name());
        assert_eq!(PackageTypeName::Docker, *package_version.pkg_type());
        assert_eq!("v1.4", package_version.version());
        assert!(package_version.license_text().is_none());
        assert!(package_version.license_text_mimetype().is_none());
        assert!(package_version.license_url().is_none());
        assert!(package_version.creation_time().is_none());
        assert!(package_version.modified_time().is_none());
        assert!(package_version.tags().is_empty());
        assert!(package_version.metadata().contains_key(MEDIA_TYPE));
        assert_eq!(
            MEDIA_TYPE_IMAGE_MANIFEST,
            package_version.metadata()[MEDIA_TYPE].as_str().unwrap()
        );
        assert!(package_version.description().is_none());
        assert_eq!(5, package_version.artifacts().len());

        assert_eq!(&hash, package_version.artifacts()[0].hash());
        assert_eq!(
            HashAlgorithm::SHA512,
            *package_version.artifacts()[0].algorithm()
        );
        assert!(package_version.artifacts()[0].name().is_none());
        assert!(package_version.artifacts()[0].creation_time().is_none());
        assert!(package_version.artifacts()[0].url().is_none());
        assert_eq!(
            u64::try_from(MANIFEST_V2_IMAGE.len())?,
            package_version.artifacts()[0].size().unwrap()
        );
        match package_version.artifacts()[0].mime_type() {
            Some(mime_type) => assert_eq!(MEDIA_TYPE_IMAGE_MANIFEST, mime_type),
            None => assert!(false),
        }
        assert!(package_version.artifacts()[0].metadata().is_empty());
        assert!(package_version.artifacts()[0].source_url().is_none());

        assert!(package_version.artifacts()[1].name().is_none());
        assert!(package_version.artifacts()[1].creation_time().is_none());
        assert!(package_version.artifacts()[1].url().is_none());
        assert_eq!(7023u64, package_version.artifacts()[1].size().unwrap());
        match package_version.artifacts()[1].mime_type() {
            Some(mime_type) => assert_eq!(MEDIA_TYPE_CONFIG_JSON, mime_type),
            None => assert!(false),
        }
        assert!(package_version.artifacts()[1].metadata().is_empty());
        assert!(package_version.artifacts()[1].source_url().is_none());
        assert_eq!(
            HashAlgorithm::SHA256,
            *package_version.artifacts()[1].algorithm()
        );
        assert_eq!(
            &vec![
                0xb5u8, 0xb2u8, 0xb2u8, 0xc5u8, 0x07u8, 0xa0u8, 0x94u8, 0x43u8, 0x48u8, 0xe0u8,
                0x30u8, 0x31u8, 0x14u8, 0xd8u8, 0xd9u8, 0x3au8, 0xaau8, 0xa0u8, 0x81u8, 0x73u8,
                0x2bu8, 0x86u8, 0x45u8, 0x1du8, 0x9bu8, 0xceu8, 0x1fu8, 0x43u8, 0x2au8, 0x53u8,
                0x7bu8, 0xc7u8
            ],
            package_version.artifacts()[1].hash()
        );

        assert!(package_version.artifacts()[2].name().is_none());
        assert!(package_version.artifacts()[2].creation_time().is_none());
        assert!(package_version.artifacts()[2].url().is_none());
        assert_eq!(32654u64, package_version.artifacts()[2].size().unwrap());
        match package_version.artifacts()[2].mime_type() {
            Some(mime_type) => assert_eq!(MEDIA_TYPE_BLOB_GZIPPED, mime_type),
            None => assert!(false),
        }
        assert!(package_version.artifacts()[2].metadata().is_empty());
        assert!(package_version.artifacts()[2].source_url().is_none());
        assert_eq!(
            HashAlgorithm::SHA256,
            *package_version.artifacts()[2].algorithm()
        );
        assert_eq!(
            &vec![
                0xe6u8, 0x92u8, 0x41u8, 0x8eu8, 0x4cu8, 0xbau8, 0xf9u8, 0x0cu8, 0xa6u8, 0x9du8,
                0x05u8, 0xa6u8, 0x64u8, 0x03u8, 0x74u8, 0x7bu8, 0xaau8, 0x33u8, 0xeeu8, 0x08u8,
                0x80u8, 0x66u8, 0x50u8, 0xb5u8, 0x1fu8, 0xabu8, 0x81u8, 0x5au8, 0xd7u8, 0xfcu8,
                0x33u8, 0x1fu8
            ],
            package_version.artifacts()[2].hash()
        );

        Ok(())
    }

    #[test]
    fn test_extraction_of_package_version_from_manifest_list() -> Result<(), anyhow::Error> {
        let json_bytes = Bytes::from(MANIFEST_V2_LIST);
        let hash: Vec<u8> = raw_sha512(json_bytes.to_vec()).to_vec();
        let package_version: PackageVersion = package_version_from_manifest_bytes(
            &json_bytes,
            "test_impls",
            "v1.5.2",
            HashAlgorithm::SHA512,
            hash.clone(),
        )?;
        assert_eq!(32, package_version.id().len());
        assert_eq!(DOCKER_NAMESPACE_ID, package_version.namespace_id());
        assert_eq!("test_impls", package_version.name());
        assert_eq!(PackageTypeName::Docker, *package_version.pkg_type());
        assert_eq!("v1.5.2", package_version.version());
        assert!(package_version.license_text().is_none());
        assert!(package_version.license_text_mimetype().is_none());
        assert!(package_version.license_url().is_none());
        assert!(package_version.creation_time().is_none());
        assert!(package_version.modified_time().is_none());
        assert!(package_version.tags().is_empty());
        assert!(package_version.metadata().contains_key(MEDIA_TYPE));
        assert_eq!(
            MEDIA_TYPE_MANIFEST_LIST,
            package_version.metadata()[MEDIA_TYPE].as_str().unwrap()
        );
        assert!(package_version.description().is_none());
        assert_eq!(3, package_version.artifacts().len());

        assert_eq!(&hash, package_version.artifacts()[0].hash());
        assert_eq!(
            HashAlgorithm::SHA512,
            *package_version.artifacts()[0].algorithm()
        );
        assert!(package_version.artifacts()[0].name().is_none());
        assert!(package_version.artifacts()[0].creation_time().is_none());
        assert!(package_version.artifacts()[0].url().is_none());
        assert_eq!(
            u64::try_from(MANIFEST_V2_LIST.len())?,
            package_version.artifacts()[0].size().unwrap()
        );
        match package_version.artifacts()[0].mime_type() {
            Some(mime_type) => assert_eq!(MEDIA_TYPE_MANIFEST_LIST, mime_type),
            None => assert!(false),
        }
        assert!(package_version.artifacts()[0].metadata().is_empty());
        assert!(package_version.artifacts()[0].source_url().is_none());

        assert!(package_version.artifacts()[1].name().is_none());
        assert!(package_version.artifacts()[1].creation_time().is_none());
        assert!(package_version.artifacts()[1].url().is_none());
        assert_eq!(7143u64, package_version.artifacts()[1].size().unwrap());
        match package_version.artifacts()[1].mime_type() {
            Some(mime_type) => assert_eq!(MEDIA_TYPE_IMAGE_MANIFEST, mime_type),
            None => assert!(false),
        }
        assert!(package_version.artifacts()[1].metadata().is_empty());
        assert!(package_version.artifacts()[1].source_url().is_none());
        assert_eq!(
            HashAlgorithm::SHA256,
            *package_version.artifacts()[1].algorithm()
        );
        assert_eq!(
            &vec![
                0xe6u8, 0x92u8, 0x41u8, 0x8eu8, 0x4cu8, 0xbau8, 0xf9u8, 0x0cu8, 0xa6u8, 0x9du8,
                0x05u8, 0xa6u8, 0x64u8, 0x03u8, 0x74u8, 0x7bu8, 0xaau8, 0x33u8, 0xeeu8, 0x08u8,
                0x80u8, 0x66u8, 0x50u8, 0xb5u8, 0x1fu8, 0xabu8, 0x81u8, 0x5au8, 0xd7u8, 0xfcu8,
                0x33u8, 0x1fu8
            ],
            package_version.artifacts()[1].hash()
        );

        Ok(())
    }
}<|MERGE_RESOLUTION|>--- conflicted
+++ resolved
@@ -827,10 +827,6 @@
     }
 
     #[test]
-<<<<<<< HEAD
-    fn test_fetch_manifest_if_not_in_pyrsia_expecting_fetch_from_dockerhub_success_and_store_in_pyrsia(
-    ) -> Result<(), Box<dyn StdError>> {
-=======
     #[assay(
         env = [
           ("PYRSIA_ARTIFACT_PATH", "pyrsia-test-node"),
@@ -840,7 +836,6 @@
         )]
     fn test_fetch_manifest_if_not_in_pyrsia_expecting_fetch_from_dockerhub_success_and_store_in_pyrsia(
     ) {
->>>>>>> bbe6bc4c
         let name = "alpine";
         let reference = "sha256:e7d88de73db3d3fd9b2d63aa7f447a10fd0220b7cbf39803c803f2af9ba256b3";
 
@@ -849,10 +844,6 @@
         let result = test_async!(fetch_manifest(name.to_string(), reference.to_string()));
         verify_fetch_manifest_result_if_not_in_pyrsia(result);
         assert!(!(check_manifest_is_stored_in_pyrsia("alpine_manifest.json").is_err()));
-<<<<<<< HEAD
-        Ok(())
-=======
->>>>>>> bbe6bc4c
     }
 
     fn check_package_version_metadata() -> anyhow::Result<()> {
