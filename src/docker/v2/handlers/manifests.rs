--- conflicted
+++ resolved
@@ -645,17 +645,14 @@
     use bytes::Bytes;
     use futures::executor;
     use serde::de::StdError;
-<<<<<<< HEAD
+    use std::env;
+    use std::fs;
     use std::fs::File;
     use std::io::Read;
-    use std::path::PathBuf;
-=======
-    use std::env;
-    use std::fs;
     use std::panic;
     use std::path::Path;
+    use std::path::PathBuf;
     use std::str;
->>>>>>> de4f3d93
     use warp::http::header::HeaderMap;
 
     const MEDIA_TYPE_CONFIG_JSON: &str = "application/vnd.docker.container.image.v1+json";
@@ -758,17 +755,12 @@
   ]
 }"##;
 
-<<<<<<< HEAD
     macro_rules! test_async {
         ($e:expr) => {
             tokio_test::block_on($e)
         };
     }
 
-    #[test]
-    fn test_put_manifest_expecting_success_response_with_manifest_stored_in_artifact_manager_and_package_version_in_metadata_manager(
-    ) -> Result<(), Box<dyn StdError>> {
-=======
     fn tear_down() {
         if Path::new(&env::var("PYRSIA_ARTIFACT_PATH").unwrap()).exists() {
             fs::remove_dir_all(env::var("PYRSIA_ARTIFACT_PATH").unwrap()).expect(&format!(
@@ -786,9 +778,8 @@
     ],
     teardown = tear_down()
     )]
-    fn test_handle_put_manifest_expecting_success_response_with_manifest_stored_in_artifact_manager_and_package_version_in_metadata_manager(
+    fn test_put_manifest_expecting_success_response_with_manifest_stored_in_artifact_manager_and_package_version_in_metadata_manager(
     ) {
->>>>>>> de4f3d93
         let name = "httpbin";
         let reference = "v2.4";
 
@@ -801,20 +792,11 @@
             .await
         };
         let result = executor::block_on(future);
-<<<<<<< HEAD
         verify_put_manifest_result(result);
         check_artifact_manager_side_effects()?;
         check_package_version_metadata()?;
-        Ok(())
-    }
-    #[test]
-    fn test_put_and_fetch_manifest_from_pyrsia_storage() -> Result<(), Box<dyn StdError>> {
-=======
-        check_put_manifest_result(result);
-        check_artifact_manager_side_effects()
-            .expect("Could not verify artifact in artifact manager");
-        check_package_version_metadata().expect("Could not verify package version metadata");
-    }
+    }
+
     #[test]
     #[assay(
         env = [
@@ -823,8 +805,7 @@
         ],
         teardown = tear_down()
         )]
-    fn test_handle_get_manifest() {
->>>>>>> de4f3d93
+    fn test_fetch_manifest() {
         let name = "httpbin";
         let reference = "v2.4";
 
@@ -837,19 +818,12 @@
             .await
         };
         let result = executor::block_on(future);
-<<<<<<< HEAD
         verify_put_manifest_result(result);
         check_package_version_metadata()?;
-=======
-        check_put_manifest_result(result);
-        check_package_version_metadata().expect("Could not verify package version metadata");
->>>>>>> de4f3d93
 
         let future = async { fetch_manifest("hello-world".to_string(), "v3.1".to_string()).await };
         let result = executor::block_on(future);
-<<<<<<< HEAD
         verify_fetch_manifest_result(result);
-        Ok(())
     }
 
     #[test]
@@ -864,9 +838,6 @@
         verify_fetch_manifest_result_if_not_in_pyrsia(result);
         assert!(!(check_manifest_is_stored_in_pyrsia("alpine_manifest.json").is_err()));
         Ok(())
-=======
-        check_get_manifest_result(result);
->>>>>>> de4f3d93
     }
 
     fn check_package_version_metadata() -> anyhow::Result<()> {
