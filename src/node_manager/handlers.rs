/*
   Copyright 2021 JFrog Ltd

   Licensed under the Apache License, Version 2.0 (the "License");
   you may not use this file except in compliance with the License.
   You may obtain a copy of the License at

       http://www.apache.org/licenses/LICENSE-2.0

   Unless required by applicable law or agreed to in writing, software
   distributed under the License is distributed on an "AS IS" BASIS,
   WITHOUT WARRANTIES OR CONDITIONS OF ANY KIND, either express or implied.
   See the License for the specific language governing permissions and
   limitations under the License.
*/

use super::ArtifactManager;
use super::HashAlgorithm;

use super::Hash;

use crate::metadata_manager::metadata::Metadata;
use anyhow::{Context, Result};
use byte_unit::Byte;
use lazy_static::lazy_static;
use log::{debug, error, info};
use std::fs::File;
use std::io::{BufReader, Read};
use std::panic::UnwindSafe;
use std::str;
use std::{fs, panic};

<<<<<<< HEAD
pub const ART_MGR_DIR: &str = "pyrsia";
//TODO: read from CLI config file
pub const ART_MGR_ALLOCATED_SIZE: &str = "10.84 GB";
=======
pub const ARTIFACTS_DIR: &str = "pyrsia";
//TODO: read from CLI config file
pub const ALLOCATED_SPACE_FOR_ARTIFACTS: &str = "10.84 GB";
>>>>>>> f332d214

lazy_static! {
    pub static ref ART_MGR: ArtifactManager = {
        log_static_initialization_failure(
            "Artifact Manager Directory",
            fs::create_dir_all(ARTIFACTS_DIR).with_context(|| {
                format!(
                    "Failed to create artifact manager directory {}",
                    ARTIFACTS_DIR
                )
            }),
        );
        log_static_initialization_failure("Artifact Manager", ArtifactManager::new(ARTIFACTS_DIR))
    };
    pub static ref METADATA_MGR: Metadata =
        log_static_initialization_failure("Metadata Manager", Metadata::new());
}

fn log_static_initialization_failure<T: UnwindSafe>(
    label: &str,
    result: Result<T, anyhow::Error>,
) -> T {
    let panic_wrapper = panic::catch_unwind(|| match result {
        Ok(unwrapped) => unwrapped,
        Err(error) => {
            let msg = format!("Error initializing {}, error is: {}", label, error);
            error!("{}", msg);
            panic!("{}", msg)
        }
    });
    match panic_wrapper {
        Ok(normal) => normal,
        Err(partially_unwound_panic) => {
            error!("Initialization of {} panicked!", label);
            panic::resume_unwind(partially_unwound_panic)
        }
    }
}

//get_artifact: given artifact_hash(artifactName) pulls artifact for  artifact_manager and
//              returns read object to read the bytes of artifact
pub fn get_artifact(
    art_hash: &[u8],
    art_algorithm: HashAlgorithm,
) -> Result<Vec<u8>, anyhow::Error> {
    let hash = Hash::new(art_algorithm, art_hash)?;
    let result = ART_MGR.pull_artifact(&hash)?;
    let mut buf_reader: BufReader<File> = BufReader::new(result);
    let mut blob_content = Vec::new();
    buf_reader.read_to_end(&mut blob_content)?;
    Ok(blob_content)
}

//put_artifact: given artifact_hash(artifactName) & artifact_path push artifact to artifact_manager
//              and returns the boolean as true or false if it was able to create or not
pub fn put_artifact(
    artifact_hash: &[u8],
    art_reader: Box<dyn Read>,
    art_algorithm: HashAlgorithm
) -> Result<bool, anyhow::Error> {
    let hash = Hash::new(art_algorithm, artifact_hash)?;
    info!("put_artifact hash: {}", hash);
    let mut buf_reader = BufReader::new(art_reader);
    ART_MGR
        .push_artifact(&mut buf_reader, &hash)
        .context("Error from put_artifact")
}

pub fn get_arts_count() -> Result<usize, anyhow::Error> {
    ART_MGR
        .artifacts_count(ARTIFACTS_DIR)
        .context("Error while getting artifacts count")
}

<<<<<<< HEAD
pub fn get_space_available() -> Result<u64, anyhow::Error> {
    let disk_used_bytes = ART_MGR.space_used(ART_MGR_DIR)?;

    let mut available_space: u64 = 0;
    let total_allocated_size: u64 = Byte::from_str(ART_MGR_ALLOCATED_SIZE).unwrap().get_bytes();
=======
pub fn get_space_available(repository_path: &str) -> Result<u64, anyhow::Error> {
    let disk_used_bytes = ART_MGR.space_used(repository_path)?;

    let mut available_space: u64 = 0;
    let total_allocated_size: u64 = Byte::from_str(ALLOCATED_SPACE_FOR_ARTIFACTS)
        .unwrap()
        .get_bytes();
>>>>>>> f332d214

    if total_allocated_size > disk_used_bytes {
        available_space = total_allocated_size - disk_used_bytes;
    }
    Ok(available_space)
}

<<<<<<< HEAD
pub fn disk_usage() -> Result<f64, anyhow::Error> {
    let disk_used_bytes = ART_MGR.space_used(ART_MGR_DIR)?;

    let total_allocated_size: u64 = Byte::from_str(ART_MGR_ALLOCATED_SIZE).unwrap().get_bytes();
=======
pub fn disk_usage(repository_path: &str) -> Result<f64, anyhow::Error> {
    let disk_used_bytes = ART_MGR.space_used(repository_path)?;

    let total_allocated_size: u64 = Byte::from_str(ALLOCATED_SPACE_FOR_ARTIFACTS)
        .unwrap()
        .get_bytes();
>>>>>>> f332d214
    let mut disk_usage: f64 = 0.0;
    debug!("disk_used: {}", disk_used_bytes);
    debug!("total_allocated_size: {}", total_allocated_size);

    if total_allocated_size > disk_used_bytes {
        disk_usage = (disk_used_bytes as f64 / total_allocated_size as f64) * 100_f64;
    }
    Ok(disk_usage)
}

#[cfg(test)]

mod tests {
    use super::ArtifactManager;
    use super::HashAlgorithm;
    use super::*;
    use anyhow::Context;
    use std::fs::File;
    use std::path::PathBuf;
    use tempfile::Builder;

    use super::Hash;

    const GOOD_ART_HASH: [u8; 32] = [
        0x86, 0x5c, 0x8d, 0x98, 0x8b, 0xe4, 0x66, 0x9f, 0x3e, 0x48, 0xf7, 0x3b, 0x98, 0xf9, 0xbc,
        0x25, 0x7, 0xbe, 0x2, 0x46, 0xea, 0x35, 0xe0, 0x9, 0x8c, 0xf6, 0x5, 0x4d, 0x36, 0x44, 0xc1,
        0x4f,
    ];

    #[test]
    fn put_and_get_artifact_test() -> Result<(), anyhow::Error> {
        debug!("put_and_get_artifact_test started !!");
        //put the artifact
<<<<<<< HEAD
        put_artifact(&GOOD_ART_HASH, Box::new(reader), HashAlgorithm::SHA256).context("Error from put_artifact")?;
=======
        put_artifact(&GOOD_ART_HASH, Box::new(get_file_reader()?))
            .context("Error from put_artifact")?;
>>>>>>> f332d214

        // pull artiafct
        let file = get_artifact(&GOOD_ART_HASH, HashAlgorithm::SHA256)
            .context("Error from get_artifact")?;

        //validate pulled artifact with the actual data
        let mut s = String::new();
        get_file_reader()?.read_to_string(&mut s)?;

        let s1 = match str::from_utf8(file.as_slice()) {
            Ok(v) => v,
            Err(e) => panic!("Invalid UTF-8 sequence: {}", e),
        };
        assert_eq!(s, s1);

        debug!("put_and_get_artifact_test ended !!");
        Ok(())
    }

    #[test]
    fn test_that_a_metadata_manager_is_created_and_accessible() {
        let untrusted_key_pair = METADATA_MGR.untrusted_key_pair();
        assert!(!untrusted_key_pair.public_key.is_empty());
        assert!(!untrusted_key_pair.private_key.is_empty());
    }

    #[test]
    fn test_disk_usage() -> Result<(), anyhow::Error> {
        let tmp_dir = Builder::new().prefix("PyrisaTest").tempdir()?;
        let tmp_path = tmp_dir.path().to_owned();
        assert!(tmp_path.exists());

        let name = tmp_path.to_str().unwrap();

        let am: ArtifactManager = ArtifactManager::new(name)?;

        let usage_pct_before = disk_usage(name).context("Error from disk_usage")?;
        assert_eq!("0.0", format!("{:.1}", usage_pct_before));

        create_artifact(am).context("Error creating artifact")?;

        let usage_pct_after = disk_usage(name).context("Error from disk_usage")?;
        assert_eq!("0.000047", format!("{:.6}", usage_pct_after));

        Ok(())
    }

    #[test]
    fn test_get_space_available() -> Result<(), anyhow::Error> {
        let tmp_dir = Builder::new().prefix("PyrisaTest").tempdir()?;
        let tmp_path = tmp_dir.path().to_owned();
        assert!(tmp_path.exists());

        let name = tmp_path.to_str().unwrap();

        let am: ArtifactManager = ArtifactManager::new(name)?;

        let space_available_before =
            get_space_available(name).context("Error from get_space_available")?;
        assert_eq!(10840000000, space_available_before);

        create_artifact(am).context("Error creating artifact")?;

        let space_available =
            get_space_available(name).context("Error from get_space_available")?;
        assert_eq!(10839994889, space_available);

        Ok(())
    }

    fn get_file_reader() -> Result<File, anyhow::Error> {
        // test artifact file in resources/test dir
        let mut curr_dir = PathBuf::from(env!("CARGO_MANIFEST_DIR"));
        curr_dir.push("tests/resources/artifact_test.json");
        println!("curr_dir is: {}", curr_dir.display());

        let path = String::from(curr_dir.to_string_lossy());
        let reader = File::open(path.as_str()).unwrap();
        Ok(reader)
    }

    fn create_artifact(am: ArtifactManager) -> Result<(), anyhow::Error> {
        let hash = Hash::new(HashAlgorithm::SHA256, &GOOD_ART_HASH)?;
        let push_result = am
            .push_artifact(&mut get_file_reader()?, &hash)
            .context("Error while pushing artifact")?;

        assert_eq!(push_result, true);
        Ok(())
    }
}<|MERGE_RESOLUTION|>--- conflicted
+++ resolved
@@ -30,15 +30,9 @@
 use std::str;
 use std::{fs, panic};
 
-<<<<<<< HEAD
-pub const ART_MGR_DIR: &str = "pyrsia";
-//TODO: read from CLI config file
-pub const ART_MGR_ALLOCATED_SIZE: &str = "10.84 GB";
-=======
 pub const ARTIFACTS_DIR: &str = "pyrsia";
 //TODO: read from CLI config file
 pub const ALLOCATED_SPACE_FOR_ARTIFACTS: &str = "10.84 GB";
->>>>>>> f332d214
 
 lazy_static! {
     pub static ref ART_MGR: ArtifactManager = {
@@ -113,13 +107,6 @@
         .context("Error while getting artifacts count")
 }
 
-<<<<<<< HEAD
-pub fn get_space_available() -> Result<u64, anyhow::Error> {
-    let disk_used_bytes = ART_MGR.space_used(ART_MGR_DIR)?;
-
-    let mut available_space: u64 = 0;
-    let total_allocated_size: u64 = Byte::from_str(ART_MGR_ALLOCATED_SIZE).unwrap().get_bytes();
-=======
 pub fn get_space_available(repository_path: &str) -> Result<u64, anyhow::Error> {
     let disk_used_bytes = ART_MGR.space_used(repository_path)?;
 
@@ -127,7 +114,6 @@
     let total_allocated_size: u64 = Byte::from_str(ALLOCATED_SPACE_FOR_ARTIFACTS)
         .unwrap()
         .get_bytes();
->>>>>>> f332d214
 
     if total_allocated_size > disk_used_bytes {
         available_space = total_allocated_size - disk_used_bytes;
@@ -135,19 +121,12 @@
     Ok(available_space)
 }
 
-<<<<<<< HEAD
-pub fn disk_usage() -> Result<f64, anyhow::Error> {
-    let disk_used_bytes = ART_MGR.space_used(ART_MGR_DIR)?;
-
-    let total_allocated_size: u64 = Byte::from_str(ART_MGR_ALLOCATED_SIZE).unwrap().get_bytes();
-=======
 pub fn disk_usage(repository_path: &str) -> Result<f64, anyhow::Error> {
     let disk_used_bytes = ART_MGR.space_used(repository_path)?;
 
     let total_allocated_size: u64 = Byte::from_str(ALLOCATED_SPACE_FOR_ARTIFACTS)
         .unwrap()
         .get_bytes();
->>>>>>> f332d214
     let mut disk_usage: f64 = 0.0;
     debug!("disk_used: {}", disk_used_bytes);
     debug!("total_allocated_size: {}", total_allocated_size);
@@ -181,12 +160,8 @@
     fn put_and_get_artifact_test() -> Result<(), anyhow::Error> {
         debug!("put_and_get_artifact_test started !!");
         //put the artifact
-<<<<<<< HEAD
-        put_artifact(&GOOD_ART_HASH, Box::new(reader), HashAlgorithm::SHA256).context("Error from put_artifact")?;
-=======
-        put_artifact(&GOOD_ART_HASH, Box::new(get_file_reader()?))
+        put_artifact(&GOOD_ART_HASH, Box::new(get_file_reader()?), HashAlgorithm::SHA256)
             .context("Error from put_artifact")?;
->>>>>>> f332d214
 
         // pull artiafct
         let file = get_artifact(&GOOD_ART_HASH, HashAlgorithm::SHA256)
