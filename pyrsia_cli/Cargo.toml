--- conflicted
+++ resolved
@@ -7,12 +7,7 @@
 [dependencies]
 pyrsia = {path=".."}
 anyhow = "1.0"
-<<<<<<< HEAD
-clap = { version = "3.1.2", features= ["cargo"] }
-confy="0.4.0"
-=======
 clap = { version = "3.1.3", features= ["cargo"] }
->>>>>>> 11e1d139
 futures = { version = "0.3.*"}
 reqwest = { version = "0.11", features = ["json"] }
 serde = { version = "1.0", features = ["derive"] }
@@ -25,10 +20,6 @@
 path = "src/main.rs"
 
 [dev-dependencies]
-<<<<<<< HEAD
 directories = "^2.0"
 assay = "0.1.0"
 
-=======
-expectest = "0.12.0"
->>>>>>> 11e1d139
