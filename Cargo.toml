[package]
name = "pyrsia"
readme = "readme.md"
version = "0.1.0"
edition = "2021"
description = "Prysia Node and CLI"
authors = ["pyrsiaoss <pyrsiaopensource@gmail.com>"]
license = "Apache-2"
repository = "https://github.com/pyrsia/pyrsia"

[package.metadata.deb]
assets = [
    ["target/release/pyrsia_node", "usr/bin/", "755"],
    ["target/release/pyrsia", "usr/bin/", "755"],
    ["readme.md", "usr/share/doc/pyrsia/README", "644"],
    ["installers/debian/synapse.toml", "usr/share/pyrsia/synapse.toml", "644"]
   ]
section = "devel"
depends = "openssl, synapse-bt"
maintainer-scripts = "installers/debian/"
systemd-units = { unit-name = "pyrsia", unit-scripts = "installers/debian/" }

[dependencies]
signed = {path="src/signed"}
signed_struct = { path = "src/signed_struct" }

anyhow = "1.0.51"
base64 = "0.9.2"
bincode = "1.3.3"
blake3 = "1.2.0"
bytes = "1.1.0"
byte-unit = { version = "4.0.13", default-features = false}
ctor = "0.1.21"
dirs = "4.0.0"
defaults = "0.2.0"
derive_builder = "0.10.2"
easy-hasher = "2.2.1"
env_logger = "0.9.0"
filename = "0.1.1"
fs_extra = "1.2.0"
futures = "0.3.17"
hex = "0.4.3"
hyper = { version = "0.14", features = ["full"] }
hyper-tls = "0.5.0"
itertools = "0.10.3"
lava_torrent = "0.5.0"
lazy_static = "1.4.0"
libp2p = { version = "0.41.1", features=["tcp-tokio"]}
libp2p-kad = "0.33.0"
log = { version = "0.4.14", features = ["max_level_trace", "release_max_level_info"] }
maplit = "1.0.2"
num-traits = "0.2.14"
once_cell = "1.5"
pretty_env_logger = "0.4.0"
rand = "0.8.4"
reqwest = { version = "0.11.6", features = ["blocking", "json"] }
serde = { version = "1.0", features = ["derive"] }
serde_json = "1.0.78"
serial_test = "0.5.1"
sha2 = { version = "0.9.8" }
stringreader = "0.1.1"
strum = "0.22.0"
strum_macros = "0.22.0"
synapse-rpc = { git = "https://github.com/pyrsia/synapse", branch = "main" }
tempfile = "3.2.0"
test-log = "0.2.8"
thiserror = "1.0.30"
tokio = { version = "1.14.0", features = [ "macros", "rt-multi-thread", "io-std" ] }
tungstenite = "0.6.0"
unqlite = "1.5.0"
url = "1.5.1"
uuid = { version = "0.8.2", features = [ "v4" ] }
warp = { version = "0.3.1", default-features = false }
walkdir = "2.3.2"
multihash = {version = "0.15.0", features = ["serde-codec"]}

[dependencies.error-chain]
version = "0.12"
default-features = false
features = []

[dev-dependencies]
string_manipulation = {path="tests/string_manipulation"}
expectest = "0.10.0"
<<<<<<< HEAD
tokio-test = "0.4.2"
=======
assay = "0.1.0"
>>>>>>> de4f3d93

[workspace]
members = [
    "pyrsia_node",
    "pyrsia_cli",
    "src/signed",
    "src/signed_struct",
    "src/blockchain"
]

[profile.dev]
opt-level = 0
debug = true
debug-assertions = true
overflow-checks = true
lto = false
panic = 'unwind'
incremental = true
codegen-units = 256
rpath = false

[profile.release]
opt-level = 3
debug = false
debug-assertions = false
overflow-checks = false
lto = false
panic = 'unwind'
incremental = false
codegen-units = 16
rpath = false<|MERGE_RESOLUTION|>--- conflicted
+++ resolved
@@ -82,11 +82,8 @@
 [dev-dependencies]
 string_manipulation = {path="tests/string_manipulation"}
 expectest = "0.10.0"
-<<<<<<< HEAD
 tokio-test = "0.4.2"
-=======
 assay = "0.1.0"
->>>>>>> de4f3d93
 
 [workspace]
 members = [
